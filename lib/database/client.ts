import { Pool, PoolClient, QueryResult } from 'pg';
import { drizzle } from 'drizzle-orm/node-postgres';
import * as schema from './schema';
<<<<<<< HEAD
import { dbLogger, LogLevel } from '../logging/database-logger';
import { DatabaseErrorHandler, withErrorHandling } from '../errors/database-errors';
import { dbHealthCheck } from '../monitoring/health-checks';
import { dbRecoveryManager, withRecovery } from '../utils/error-recovery';
import { getPoolConfig, healthCheckConfig } from './pool-config';
import { performanceMonitoring } from '../performance/query-optimization';
import { poolMetricsCollector, performanceScheduler } from '../performance/connection-metrics';
=======
>>>>>>> 55c67b2c

// Get production-optimized database configuration
const dbConfig = getPoolConfig();

// Create a global connection pool
let pool: Pool | null = null;
let drizzleDb: ReturnType<typeof drizzle> | null = null;

export function getPool(): Pool {
  if (!pool) {
    if (!process.env.DATABASE_URL) {
      throw new Error('DATABASE_URL environment variable is not set');
    }
    
    const connectionStart = Date.now();
    pool = new Pool(dbConfig);
    const connectionDuration = Date.now() - connectionStart;
    
    // Record pool creation performance
    performanceMonitoring.connectionMonitor.recordConnectionAttempt(connectionDuration, true);
    
    // Handle pool errors with comprehensive logging
    pool.on('error', (err) => {
      dbLogger.logConnectionEvent('error', { error: err.message });
      performanceMonitoring.connectionMonitor.recordConnectionAttempt(0, false);
    });

    pool.on('connect', (client) => {
      const connectStart = Date.now();
      dbLogger.logConnectionEvent('connect');
      
      // Track connection establishment time
      const establishmentTime = Date.now() - connectStart;
      performanceMonitoring.connectionMonitor.recordConnectionAttempt(establishmentTime, true);
    });

    pool.on('remove', () => {
      dbLogger.logConnectionEvent('remove');
    });

    // Initialize monitoring and recovery systems
    dbHealthCheck.setPool(pool);
    dbRecoveryManager.setPool(pool);
    poolMetricsCollector.setPool(pool);
    
    // Start periodic health checks with optimized interval
    const healthCheckInterval = healthCheckConfig.intervalMs;
    dbHealthCheck.startPeriodicHealthChecks(healthCheckInterval);
    
    // Start performance metrics collection
    performanceScheduler.start();
    
    // Log pool configuration details
    dbLogger.log({
      operation: {
        operation: 'pool_initialized',
        timestamp: new Date(),
        duration: connectionDuration
      },
      level: LogLevel.INFO,
      metadata: {
        maxConnections: dbConfig.max,
        minConnections: dbConfig.min,
        idleTimeout: dbConfig.idleTimeoutMillis,
        connectionTimeout: dbConfig.connectionTimeoutMillis,
        environment: process.env.NODE_ENV
      }
    });
  }
  return pool;
}

// Get Drizzle database instance
export function getDrizzleDb() {
  if (!drizzleDb) {
    const pool = getPool();
    drizzleDb = drizzle(pool, { schema });
  }
  return drizzleDb;
}

// Database query wrapper with comprehensive error handling and logging
export const query = withRecovery('database_query', async <T = any>(
  text: string, 
  params?: any[]
): Promise<QueryResult<T>> => {
  const startTime = Date.now();
  const pool = getPool();
  let client: PoolClient | null = null;
  
  // Log the query start
  dbLogger.logQuery('database_query', text, params, startTime);
  
  try {
    const context = DatabaseErrorHandler.createContext(
      'database_query',
      text,
      params
    );

    client = await pool.connect();
    const result = await client.query<T>(text, params);
    
    // Log successful query
    const duration = Date.now() - startTime;
    dbLogger.logQueryResult('database_query', result, startTime);
    dbHealthCheck.recordQueryMetrics(duration, true);
    
    // Record performance metrics
    performanceMonitoring.queryTracker.addMetric({
      query: text,
      duration,
      timestamp: new Date(startTime),
      rowsAffected: result.rowCount || 0,
      parameters: params
    });
    
    return result;
  } catch (error) {
    const duration = Date.now() - startTime;
    const context = DatabaseErrorHandler.createContext(
      'database_query',
      text,
      params,
      client ? 'unknown' : undefined
    );
    
    // Log the error with context
    dbLogger.logError('database_query_failed', error as Error, text, params);
    dbHealthCheck.recordQueryMetrics(duration, false);
    
    // Record performance metrics for failed queries
    performanceMonitoring.queryTracker.addMetric({
      query: text,
      duration,
      timestamp: new Date(startTime),
      error: (error as Error).message,
      parameters: params
    });
    
    // Use error handler for consistent error processing
    throw DatabaseErrorHandler.handleError(error as Error, context);
  } finally {
    if (client) {
      client.release();
    }
  }
});

// Transaction wrapper with comprehensive error handling and logging
export const transaction = withRecovery('database_transaction', async <T>(
  callback: (client: PoolClient) => Promise<T>
): Promise<T> => {
  const startTime = Date.now();
  const pool = getPool();
  const client = await pool.connect();
  const connectionId = `tx-${Date.now()}`;
  
  try {
    const context = DatabaseErrorHandler.createContext(
      'database_transaction',
      'BEGIN',
      [],
      connectionId
    );

    // Begin transaction
    dbLogger.logTransaction('database_transaction', 'begin', connectionId);
    await client.query('BEGIN');
    
    // Execute callback
    const result = await callback(client);
    
    // Commit transaction
    await client.query('COMMIT');
    dbLogger.logTransaction('database_transaction', 'commit', connectionId);
    
    const duration = Date.now() - startTime;
    dbHealthCheck.recordQueryMetrics(duration, true);
    
    return result;
  } catch (error) {
    const duration = Date.now() - startTime;
    const context = DatabaseErrorHandler.createContext(
      'database_transaction',
      'ROLLBACK',
      [],
      connectionId
    );
    
    try {
      await client.query('ROLLBACK');
      dbLogger.logTransaction('database_transaction', 'rollback', connectionId);
    } catch (rollbackError) {
      dbLogger.logError('transaction_rollback_failed', rollbackError as Error);
    }
    
    // Log the transaction error
    dbLogger.logError('database_transaction_failed', error as Error);
    dbHealthCheck.recordQueryMetrics(duration, false);
    
    // Use error handler for consistent error processing
    throw DatabaseErrorHandler.handleError(error as Error, context);
  } finally {
    client.release();
  }
});

// Helper function to check database connection with health monitoring
export async function testConnection(): Promise<boolean> {
  try {
    const startTime = Date.now();
    const result = await query('SELECT NOW() as current_time');
    const duration = Date.now() - startTime;
    
    dbLogger.log({
      operation: {
        operation: 'connection_test_success',
        duration,
        timestamp: new Date()
      },
      level: LogLevel.INFO,
      metadata: { result: result.rows[0] }
    });
    
    return true;
  } catch (error) {
    dbLogger.logError('connection_test_failed', error as Error);
    return false;
  }
}

// Enhanced health check function
export async function performHealthCheck() {
  return dbHealthCheck.performHealthCheck();
}

// Get current database metrics
export function getDatabaseMetrics() {
  return dbHealthCheck.getMetrics();
}

// Get recovery statistics
export function getRecoveryStats() {
  return dbRecoveryManager.getRecoveryStats();
}

// Get performance metrics
export function getPerformanceMetrics() {
  return performanceMonitoring.getPerformanceReport();
}

// Get pool utilization metrics
export function getPoolUtilization() {
  const pool = getPool();
  return {
    totalCount: pool.totalCount,
    idleCount: pool.idleCount,
    waitingCount: pool.waitingCount,
    utilizationRate: pool.totalCount > 0 ? (1 - (pool.idleCount / pool.totalCount)) * 100 : 0,
    timestamp: new Date()
  };
}

// Connection performance statistics
export function getConnectionStats() {
  return performanceMonitoring.connectionMonitor.getConnectionStats();
}

// Get comprehensive pool metrics with alerts
export function getPoolMetricsWithAlerts() {
  return poolMetricsCollector.getPerformanceSummary();
}

// Get current pool utilization snapshot
export function getPoolSnapshot() {
  return poolMetricsCollector.collectMetrics();
}

// Performance monitoring status
export function getMonitoringStatus() {
  return performanceScheduler.getStatus();
}

// Get all performance data in one call for dashboards
export function getAllPerformanceData() {
  return {
    queryPerformance: performanceMonitoring.getPerformanceReport(),
    poolMetrics: poolMetricsCollector.getPerformanceSummary(),
    connectionStats: performanceMonitoring.connectionMonitor.getConnectionStats(),
    healthMetrics: dbHealthCheck.getMetrics(),
    monitoringStatus: performanceScheduler.getStatus(),
    timestamp: new Date()
  };
}

// Clean shutdown function with proper cleanup
export async function closePool(): Promise<void> {
  if (pool) {
    dbLogger.log({
      operation: {
        operation: 'pool_shutdown_start',
        timestamp: new Date()
      },
      level: dbLogger.LogLevel?.INFO || 'info' as any
    });
    
    // Stop health checks and performance monitoring
    dbHealthCheck.stopPeriodicHealthChecks();
    performanceScheduler.stop();
    
    // Close pool
    await pool.end();
    pool = null;
    drizzleDb = null;
    
    dbLogger.log({
      operation: {
        operation: 'pool_shutdown_complete',
        timestamp: new Date()
      },
      level: dbLogger.LogLevel?.INFO || 'info' as any
    });
  }
}

// Drizzle client setup
let drizzleClient: ReturnType<typeof drizzle> | null = null;

export function getDrizzleClient() {
  if (!drizzleClient) {
    const pool = getPool();
    drizzleClient = drizzle(pool, { schema });
  }
  
  return drizzleClient;
}

// Export the pool for direct access if needed
export { pool };

// Export typed database client for direct use
export const db = getDrizzleClient();<|MERGE_RESOLUTION|>--- conflicted
+++ resolved
@@ -1,7 +1,6 @@
 import { Pool, PoolClient, QueryResult } from 'pg';
 import { drizzle } from 'drizzle-orm/node-postgres';
 import * as schema from './schema';
-<<<<<<< HEAD
 import { dbLogger, LogLevel } from '../logging/database-logger';
 import { DatabaseErrorHandler, withErrorHandling } from '../errors/database-errors';
 import { dbHealthCheck } from '../monitoring/health-checks';
@@ -9,8 +8,7 @@
 import { getPoolConfig, healthCheckConfig } from './pool-config';
 import { performanceMonitoring } from '../performance/query-optimization';
 import { poolMetricsCollector, performanceScheduler } from '../performance/connection-metrics';
-=======
->>>>>>> 55c67b2c
+
 
 // Get production-optimized database configuration
 const dbConfig = getPoolConfig();
