import { createHash } from 'crypto'
import { aiCacheManager } from '@/lib/redis/cache-manager'

/**
 * AI Cache Layer - Multi-tier cache implementation with Redis optimization
 * L1: In-memory (5min) -> L2: Redis (1hr) -> L3: Database (24hr)
 * Optimized for free tier usage with compression and efficient eviction
 */

interface CacheEntry<T = any> {
  data: T
  timestamp: Date
  ttl: number
  hits: number
  tags?: string[]
}

interface CacheOptions {
  ttl?: number // Time to live in milliseconds
  tags?: string[] // Cache tags for selective invalidation
}

export class AICacheLayer {
  private static instance: AICacheLayer
  private legacyCache = new Map<string, CacheEntry>() // Fallback for Redis unavailable
  private readonly defaultTTL = 1000 * 60 * 60 // 1 hour
  private readonly maxSize = 500 // Reduced for Redis optimization
  private cleanupInterval: NodeJS.Timeout | null = null
<<<<<<< HEAD
  private totalRequests = 0
  private totalHits = 0
=======
  private useRedis = true

  // Track hits and misses for accurate hit rate calculation
  private totalHits = 0
  private totalMisses = 0
>>>>>>> 9e409d36

  private constructor() {
    // Start cleanup interval every 15 minutes (reduced frequency for Redis)
    this.cleanupInterval = setInterval(() => {
      this.cleanup()
    }, 15 * 60 * 1000)

    // Check Redis availability
    this.checkRedisAvailability()
  }

  public static getInstance(): AICacheLayer {
    if (!AICacheLayer.instance) {
      AICacheLayer.instance = new AICacheLayer()
    }
    return AICacheLayer.instance
  }

  /**
   * Generate cache key from input parameters
   */
  private generateKey(operation: string, params: any): string {
    const serialized = JSON.stringify({
      operation,
      ...params
    })
    return createHash('sha256').update(serialized).digest('hex')
  }

  /**
   * Store data in cache (using multi-tier strategy)
   */
  public async set<T>(
    operation: string,
    params: any,
    data: T,
    options: CacheOptions = {}
  ): Promise<void> {
    if (this.useRedis) {
      try {
        // Use multi-tier cache manager
        const customTTL = options.ttl ? {
          l1: Math.min(options.ttl, 5 * 60 * 1000), // Max 5min for L1
          l2: Math.min(options.ttl, 60 * 60 * 1000), // Max 1hr for L2
          l3: options.ttl // Full TTL for L3
        } : undefined

        await aiCacheManager.set(operation, params, data, customTTL)
        return
      } catch (error) {
        console.warn('⚠️ Redis cache set failed, using fallback:', error)
        this.useRedis = false
      }
    }

    // Fallback to legacy in-memory cache
    const key = this.generateKey(operation, params)
    const ttl = options.ttl || this.defaultTTL

    if (this.legacyCache.size >= this.maxSize) {
      this.evictOldest()
    }

    this.legacyCache.set(key, {
      data,
      timestamp: new Date(),
      ttl,
      hits: 0,
      tags: options.tags
    })
  }

  /**
   * Get data from cache (using multi-tier strategy)
   */
  public async get<T>(operation: string, params: any): Promise<T | null> {
    if (this.useRedis) {
      try {
        // Use multi-tier cache manager
        return await aiCacheManager.get<T>(operation, params)
      } catch (error) {
        console.warn('⚠️ Redis cache get failed, using fallback:', error)
        this.useRedis = false
      }
    }

    // Fallback to legacy in-memory cache
    const key = this.generateKey(operation, params)
    const entry = this.legacyCache.get(key)

    this.totalRequests++

    if (!entry) {
      this.totalMisses++
      return null
    }

    // Check if entry has expired
    const now = Date.now()
    const entryTime = entry.timestamp.getTime()
    if (now - entryTime > entry.ttl) {
      this.legacyCache.delete(key)
      this.totalMisses++
      return null
    }

    // Update hit count
    entry.hits++
    this.totalHits++

    return entry.data as T
  }

  /**
   * Check if data exists in cache (using multi-tier strategy)
   */
  public async has(operation: string, params: any): Promise<boolean> {
    if (this.useRedis) {
      try {
        return await aiCacheManager.has(operation, params)
      } catch (error) {
        console.warn('⚠️ Redis cache has failed, using fallback:', error)
        this.useRedis = false
      }
    }

    // Fallback to legacy in-memory cache
    const key = this.generateKey(operation, params)
    const entry = this.legacyCache.get(key)

    if (!entry) {
      return false
    }

    // Check if entry has expired
    const now = Date.now()
    const entryTime = entry.timestamp.getTime()
    if (now - entryTime > entry.ttl) {
      this.legacyCache.delete(key)
      return false
    }

    return true
  }

  /**
   * Delete specific cache entry (using multi-tier strategy)
   */
  public async delete(operation: string, params: any): Promise<boolean> {
    if (this.useRedis) {
      try {
        return await aiCacheManager.delete(operation, params)
      } catch (error) {
        console.warn('⚠️ Redis cache delete failed, using fallback:', error)
        this.useRedis = false
      }
    }

    // Fallback to legacy in-memory cache
    const key = this.generateKey(operation, params)
    return this.legacyCache.delete(key)
  }

  /**
   * Clear all cache entries (using multi-tier strategy)
   */
<<<<<<< HEAD
  public clear(): void {
    this.cache.clear()
    this.totalRequests = 0
    this.totalHits = 0
=======
  public async clear(): Promise<void> {
    if (this.useRedis) {
      try {
        await aiCacheManager.clear()
        this.totalHits = 0
        this.totalMisses = 0
        return
      } catch (error) {
        console.warn('⚠️ Redis cache clear failed, using fallback:', error)
        this.useRedis = false
      }
    }

    // Fallback to legacy in-memory cache
    this.legacyCache.clear()
    this.totalHits = 0
    this.totalMisses = 0
>>>>>>> 9e409d36
  }

  /**
   * Clear cache entries by tag (legacy fallback only)
   */
  public clearByTag(tag: string): number {
    // Note: Tag-based clearing not implemented in Redis layer for efficiency
    // Use operation-specific clears instead
    let deleted = 0
    for (const [key, entry] of this.legacyCache.entries()) {
      if (entry.tags && entry.tags.includes(tag)) {
        this.legacyCache.delete(key)
        deleted++
      }
    }
    return deleted
  }

  /**
   * Get cache statistics (enhanced with Redis stats)
   */
  public async getStats(): Promise<{
    size: number
    maxSize: number
    hitRate: number
<<<<<<< HEAD
    totalRequests: number
    totalHits: number
    totalMisses: number
=======
    redisStats?: any
>>>>>>> 9e409d36
    entries: Array<{
      operation: string
      hits: number
      age: number
      ttl: number
    }>
  }> {
    // Get Redis stats if available
    let redisStats
    if (this.useRedis) {
      try {
        redisStats = await aiCacheManager.getStats()
      } catch (error) {
        console.warn('⚠️ Failed to get Redis stats:', error)
      }
    }

    const entries: Array<{
      operation: string
      hits: number
      age: number
      ttl: number
    }> = []

    const now = Date.now()

<<<<<<< HEAD
    for (const [key, entry] of this.cache.entries()) {
=======
    // Use legacy cache for detailed entries (Redis abstraction doesn't expose individual entries)
    for (const [key, entry] of this.legacyCache.entries()) {
      totalHits += entry.hits
>>>>>>> 9e409d36
      entries.push({
        operation: key.substring(0, 20) + '...', // Truncated key for display
        hits: entry.hits,
        age: now - entry.timestamp.getTime(),
        ttl: entry.ttl
      })
    }

    // Sort by hits (most popular first)
    entries.sort((a, b) => b.hits - a.hits)

<<<<<<< HEAD
    // Calculate actual hit rate: hits / total requests
    const hitRate = this.totalRequests > 0 ? this.totalHits / this.totalRequests : 0
=======
    // Calculate hit rate as hits / (hits + misses), handling division by zero
    const totalRequests = this.totalHits + this.totalMisses
    const hitRate = redisStats?.total?.hitRate ||
      (totalRequests > 0 ? this.totalHits / totalRequests : 0)
>>>>>>> 9e409d36

    return {
      size: redisStats?.l1?.size || this.legacyCache.size,
      maxSize: this.maxSize,
      hitRate,
<<<<<<< HEAD
      totalRequests: this.totalRequests,
      totalHits: this.totalHits,
      totalMisses: this.totalRequests - this.totalHits,
=======
      redisStats,
>>>>>>> 9e409d36
      entries: entries.slice(0, 10) // Top 10 entries
    }
  }

  /**
   * Clean up expired entries
   */
  private async cleanup(): Promise<void> {
    if (this.useRedis) {
      try {
        await aiCacheManager.cleanup()
        return
      } catch (error) {
        console.warn('⚠️ Redis cleanup failed, cleaning legacy cache:', error)
      }
    }

    // Cleanup legacy cache
    const now = Date.now()
    const toDelete: string[] = []

    for (const [key, entry] of this.legacyCache.entries()) {
      if (now - entry.timestamp.getTime() > entry.ttl) {
        toDelete.push(key)
      }
    }

    toDelete.forEach(key => this.legacyCache.delete(key))

    if (toDelete.length > 0) {
      console.log(`AI Cache: Cleaned up ${toDelete.length} expired legacy entries`)
    }
  }

  /**
   * Check Redis availability
   */
  private async checkRedisAvailability(): Promise<void> {
    try {
      await aiCacheManager.getStats()
      this.useRedis = true
      console.log('✅ AI Cache: Redis multi-tier caching enabled')
    } catch (error) {
      this.useRedis = false
      console.warn('⚠️ AI Cache: Using fallback in-memory cache only', error)
    }
  }

  /**
   * Evict oldest entries when cache is full (legacy fallback)
   */
  private evictOldest(): void {
    if (this.legacyCache.size === 0) return

    let oldestKey: string | null = null
    let oldestTime = Date.now()

    for (const [key, entry] of this.legacyCache.entries()) {
      if (entry.timestamp.getTime() < oldestTime) {
        oldestTime = entry.timestamp.getTime()
        oldestKey = key
      }
    }

    if (oldestKey) {
      this.legacyCache.delete(oldestKey)
    }
  }

  /**
   * Destroy cache and cleanup intervals
   */
  public async destroy(): Promise<void> {
    if (this.cleanupInterval) {
      clearInterval(this.cleanupInterval)
      this.cleanupInterval = null
    }
<<<<<<< HEAD
    this.cache.clear()
    this.totalRequests = 0
    this.totalHits = 0
=======

    if (this.useRedis) {
      try {
        await aiCacheManager.clear()
      } catch (error) {
        console.warn('⚠️ Failed to clear Redis cache on destroy:', error)
      }
    }

    this.legacyCache.clear()
    this.totalHits = 0
    this.totalMisses = 0
>>>>>>> 9e409d36
  }
}

// Export singleton instance
export const aiCache = AICacheLayer.getInstance()

/**
 * Decorator function to add caching to AI operations (Redis-optimized)
 */
export function withCache<T extends any[], R>(
  operation: string,
  fn: (...args: T) => Promise<R>,
  options: CacheOptions = {}
): (...args: T) => Promise<R> {
  return async (...args: T): Promise<R> => {
    const cache = AICacheLayer.getInstance()

    // Try to get from cache first
    const cached = await cache.get<R>(operation, args)
    if (cached !== null) {
      console.log(`AI Cache hit for operation: ${operation}`)
      return cached
    }

    // Execute function and cache result
    try {
      const result = await fn(...args)
      await cache.set(operation, args, result, options)
      console.log(`AI Cache miss - stored result for operation: ${operation}`)
      return result
    } catch (error) {
      // Don't cache errors
      throw error
    }
  }
}

/**
 * Cache configuration presets for different types of operations
 */
export const CACHE_PRESETS = {
  // Cache insights for 30 minutes
  insights: {
    ttl: 30 * 60 * 1000,
    tags: ['insights', 'analytics']
  },
  // Cache suggestions for 1 hour
  suggestions: {
    ttl: 60 * 60 * 1000,
    tags: ['suggestions', 'okr']
  },
  // Cache embeddings for 24 hours (they rarely change)
  embeddings: {
    ttl: 24 * 60 * 60 * 1000,
    tags: ['embeddings', 'vectors']
  },
  // Cache static content for 6 hours
  static: {
    ttl: 6 * 60 * 60 * 1000,
    tags: ['static', 'templates']
  },
  // Cache templates for 2 hours
  templates: {
    ttl: 2 * 60 * 60 * 1000,
    tags: ['templates', 'okr']
  }
} as const<|MERGE_RESOLUTION|>--- conflicted
+++ resolved
@@ -26,16 +26,11 @@
   private readonly defaultTTL = 1000 * 60 * 60 // 1 hour
   private readonly maxSize = 500 // Reduced for Redis optimization
   private cleanupInterval: NodeJS.Timeout | null = null
-<<<<<<< HEAD
-  private totalRequests = 0
-  private totalHits = 0
-=======
   private useRedis = true
 
   // Track hits and misses for accurate hit rate calculation
   private totalHits = 0
   private totalMisses = 0
->>>>>>> 9e409d36
 
   private constructor() {
     // Start cleanup interval every 15 minutes (reduced frequency for Redis)
@@ -126,8 +121,6 @@
     const key = this.generateKey(operation, params)
     const entry = this.legacyCache.get(key)
 
-    this.totalRequests++
-
     if (!entry) {
       this.totalMisses++
       return null
@@ -202,12 +195,6 @@
   /**
    * Clear all cache entries (using multi-tier strategy)
    */
-<<<<<<< HEAD
-  public clear(): void {
-    this.cache.clear()
-    this.totalRequests = 0
-    this.totalHits = 0
-=======
   public async clear(): Promise<void> {
     if (this.useRedis) {
       try {
@@ -225,7 +212,6 @@
     this.legacyCache.clear()
     this.totalHits = 0
     this.totalMisses = 0
->>>>>>> 9e409d36
   }
 
   /**
@@ -251,13 +237,10 @@
     size: number
     maxSize: number
     hitRate: number
-<<<<<<< HEAD
     totalRequests: number
     totalHits: number
     totalMisses: number
-=======
     redisStats?: any
->>>>>>> 9e409d36
     entries: Array<{
       operation: string
       hits: number
@@ -284,13 +267,8 @@
 
     const now = Date.now()
 
-<<<<<<< HEAD
-    for (const [key, entry] of this.cache.entries()) {
-=======
     // Use legacy cache for detailed entries (Redis abstraction doesn't expose individual entries)
     for (const [key, entry] of this.legacyCache.entries()) {
-      totalHits += entry.hits
->>>>>>> 9e409d36
       entries.push({
         operation: key.substring(0, 20) + '...', // Truncated key for display
         hits: entry.hits,
@@ -302,27 +280,19 @@
     // Sort by hits (most popular first)
     entries.sort((a, b) => b.hits - a.hits)
 
-<<<<<<< HEAD
-    // Calculate actual hit rate: hits / total requests
-    const hitRate = this.totalRequests > 0 ? this.totalHits / this.totalRequests : 0
-=======
     // Calculate hit rate as hits / (hits + misses), handling division by zero
     const totalRequests = this.totalHits + this.totalMisses
     const hitRate = redisStats?.total?.hitRate ||
       (totalRequests > 0 ? this.totalHits / totalRequests : 0)
->>>>>>> 9e409d36
 
     return {
       size: redisStats?.l1?.size || this.legacyCache.size,
       maxSize: this.maxSize,
       hitRate,
-<<<<<<< HEAD
-      totalRequests: this.totalRequests,
+      totalRequests,
       totalHits: this.totalHits,
-      totalMisses: this.totalRequests - this.totalHits,
-=======
+      totalMisses: this.totalMisses,
       redisStats,
->>>>>>> 9e409d36
       entries: entries.slice(0, 10) // Top 10 entries
     }
   }
@@ -400,11 +370,6 @@
       clearInterval(this.cleanupInterval)
       this.cleanupInterval = null
     }
-<<<<<<< HEAD
-    this.cache.clear()
-    this.totalRequests = 0
-    this.totalHits = 0
-=======
 
     if (this.useRedis) {
       try {
@@ -417,7 +382,6 @@
     this.legacyCache.clear()
     this.totalHits = 0
     this.totalMisses = 0
->>>>>>> 9e409d36
   }
 }
 
