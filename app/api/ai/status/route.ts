--- conflicted
+++ resolved
@@ -74,12 +74,8 @@
         hitRate: 0,
         totalRequests: 0,
         totalHits: 0,
-<<<<<<< HEAD
-        totalMisses: 0
-=======
         totalMisses: 0,
         entries: []
->>>>>>> 9e409d36
       },
       rateLimiting: {
         status: 'unknown',
